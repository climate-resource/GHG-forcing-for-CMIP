--- conflicted
+++ resolved
@@ -106,14 +106,10 @@
 
     return df
 
-
-<<<<<<< HEAD
 @task(
-    description="Merge information from single files into one single netCDF",
-    cache_policy=CONFIG.CACHE_POLICIES,
+  description="Download methane data from AGAGE network",
+  cache_policy=CONFIG.CACHE_POLICIES,
 )
-=======
-@task(description="Download methane data from AGAGE network")
 def download_agage(save_to_path: Path) -> None:
     """
     Download methane concentrations from (A)GAGE database
@@ -189,7 +185,10 @@
             f.write(response.content)
 
 
-@task(description="unzip and postprocess AGAGE data")
+@task(
+  description="unzip and postprocess AGAGE data",
+  cache_policy=CONFIG.CACHE_POLICIES,
+)
 def postprocess_agage(zip_path: Path, extract_dir: Path) -> pd.DataFrame:
     """
     Unzip and merge single AGAGE data files
@@ -215,9 +214,10 @@
 
     return merge_netCDFs(extract_dir)
 
-
-@task(description="Merge information from single files into one single netCDF")
->>>>>>> 3b738966
+@task(
+    description="Merge information from single files into one single netCDF",
+    cache_policy=CONFIG.CACHE_POLICIES,
+)
 def merge_netCDFs(
     extract_dir: Path,
 ) -> pd.DataFrame:
