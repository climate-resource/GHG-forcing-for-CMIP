--- conflicted
+++ resolved
@@ -6,7 +6,6 @@
     { name = "Florence Bockting", email = "florence.bockting@climate-resource.com" },
 ]
 license = { text = "BSD-3-Clause" }
-<<<<<<< HEAD
 requires-python = ">=3.9"
 dependencies = [
     "h5netcdf>=1.6.4",
@@ -14,21 +13,6 @@
     "pandas>=2.3.2",
     "pandera>=0.26.1",
     "prefect>=3.3.1",
-=======
-requires-python = ">=3.9, <3.14"
-dependencies = [
-    "cdsapi>=0.7.6",
-    "cftime>=1.6.4.post1",
-    "geodatasets>=2024.8.0",
-    "geopandas>=1.0.1",
-    "mkdocs-material>=9.5.49",
-    "pandas>=2.3.0",
-    "pandera[mypy]>=0.24.0",
-    "pip>=24.3.1",
-    "prefect>=3.3.1",
-    "scipy>=1.13.1",
-    "seaborn>=0.13.2",
->>>>>>> 279594f4
     "xarray>=2024.7.0",
 ]
 readme = "README.md"
@@ -297,11 +281,7 @@
 branch = true
 
 [tool.coverage.report]
-<<<<<<< HEAD
 fail_under = 50 # TODO
-=======
-fail_under = 5 # TODO 90
->>>>>>> 279594f4
 skip_empty = true
 show_missing = true
 exclude_also = [
