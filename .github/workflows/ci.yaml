--- conflicted
+++ resolved
@@ -65,11 +65,7 @@
         with:
           # Exclude local links
           # and the template link in pyproject.toml
-<<<<<<< HEAD
-          args: "--exclude 'file://' --exclude '^https://github\\.com/climate-resource/ghg-forcing-for-cmip/pull/\\{issue\\}$' ."
-=======
           args: "--exclude 'file://' --exclude '^https://github\\.com/climate-resource/GHG-forcing-for-CMIP/pull/\\{issue\\}$' ."
->>>>>>> 24f24198
 
   tests:
     strategy:
